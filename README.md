--- conflicted
+++ resolved
@@ -38,13 +38,8 @@
 
 2\. Install pub packages
 
-<<<<<<< HEAD
 ```sh
-pub install
-=======
-```
 dart pub install
->>>>>>> bb6f7e20
 ```
 
 3\. Add the following import:
